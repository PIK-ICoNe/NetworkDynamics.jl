--- conflicted
+++ resolved
@@ -90,160 +90,5 @@
 
 vertex_syms = ND.syms_containing(diff_network_ode, "v")
 
-<<<<<<< HEAD
-plot(sol_st)
-
-
-struct Bla{T}
-    x::T
-end
-
-f = () -> 2.
-f2 = () -> 1.
-b = Bla(f)
-
-arr_1 = [Bla(f), Bla(f2)]
-arr_2 = [Bla(f), Bla(f)]
-arr_3 = [f, f]
-arr_5 = Bla([f, f2])
-arr_4 = Bla(arr_3)
-tup_1 = (f, f2)
-tup_2 = (f, f)
-
-typeof(arr_1)
-typeof(arr_2)
-
-t1 = Tuple(arr_1)
-
-function blaing(b)
-    x = b.x
-    count = 0.
-    for i in 1:10^7
-        count += x[1]()
-    end
-    count
-end
-function blaing2(b)
-    count = 0.
-    for i in 1:10^7
-        count += b.x[1]()
-    end
-    count
-end
-function blaing3(arr)
-    count = 0.
-    for i in 1:10^7
-        count += arr[1].x()
-    end
-    count
-end
-
-function blaing4(arr)
-    f_t = arr[1].x
-    count = 0.
-    for i in 1:10^7
-        count += f_t()
-    end
-    count
-end
-
-function blaing5_i(f_t)
-    count = 0.
-    for i in 1:10^7
-        count += f_t()
-    end
-    count
-end
-
-function blaing5(arr)
-    f_t = arr[1].x
-    blaing5_i(f_t)
-end
-
-function tupping(tup)
-    count = 0.
-    for i in 1:10^7
-        count += tup[1]()
-    end
-    count
-end
-
-function tupbla(blatup)
-    count = 0.
-    for i in 1:10^7
-        count += blatup.x[1]()
-    end
-    count
-end
-
-println("Start")
-@time for i in 1:10^7 f() end
-@time for i in 1:10^7 arr_1[1].x() end
-@time for i in 1:10^7 arr_2[1].x() end
-@time for i in 1:10^7 arr_3[1]() end
-@time for i in 1:10^7 tup_1[1]() end
-@time for i in 1:10^7 tup_2[1]() end
-@time for i in 1:10^7 t1[1].x() end
-@time for i in 1:10^7 arr_4.x[1]() end
-@time for i in 1:10^7 b.x() end
-println("Start functions")
-@time blaing5_i(f)
-@time blaing(arr_4)
-@time blaing(arr_5)
-@time blaing2(arr_4)
-@time blaing3(arr_1)
-@time blaing3(arr_2)
-@time blaing4(arr_1)
-@time blaing4(arr_2)
-@time blaing5(arr_1)
-@time blaing5(arr_2)
-
-@time tupping(tup_1)
-@time tupping(tup_2) # This is the only inhomogeneous one that is fast!!
-
-blatup_1 = Bla(tup_1)
-blatup_2 = Bla(tup_2)
-
-@time tupbla(blatup_1)
-@time tupbla(blatup_2)
-
-arr_1[1].x
-
-
-import Base.getindex
-
-struct GS_x_View{G}
-    gs::G
-    idx_offset::Int
-end
-
-function getindex(gs_x_view::GS_x_View, idx)
-    gs_x_view.gs.x[idx + gs_x_view.idx_offset]
-end
-
-mutable struct GS{T}
-    x::T
-    gs_x_view::GS_x_View{GS{T}}
-    function GS(arr::T) where T
-        gs = new{T}(arr)
-        gs.gs_x_view = GS_x_View{GS{T}}(gs, 1)
-        gs
-    end
-end
-
-arr1 = [1.,2.,3.]
-arr2 = [1.,2.,3.] .+ 0.5
-
-gs = GS(arr1)
-
-gs.x[1] # 1.
-gs.gs_x_view[1] # 2.
-
-gs.x = arr2
-
-gs.x[1] # 1.5
-gs.gs_x_view[1] # 2.5
-=======
 plot(sol_ode, vars=vertex_syms)
-plot(sol_st2, vars=1:10)
->>>>>>> 9af4610d
+plot(sol_st2, vars=1:10)