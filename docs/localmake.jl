#=
julia --color=yes localmake.jl
python3 -m http.server --bind localhost
=#


using Pkg
Pkg.activate(@__DIR__)
push!(LOAD_PATH, Base.Filesystem.abspath("../"))
using Documenter
using NetworkDynamics

makedocs(
    sitename = "NetworkDynamics",
    linkcheck = true,
    # modules = [NetworkDynamics], # creates a warning if a ND.jl docstring is missing
    pages = [
    "General" => "index.md",
    "BasicConstructors.md",
	"parameters.md",
	"Multithreading.md",
    "Library.md",
    "Tutorials" => [
		"Getting started" => "getting_started_with_network_dynamics.md",
		"Directed and weighted graphs" => "directed_and_weighted_graphs.md",
<<<<<<< HEAD
		"Delay differential equations" => "getting_started_with_DDEs.md",
=======
		"Delay differential equations" => "DDEVertex.md",
		"Heterogeneous systems" => "heterogeneous_system.md",
		"Stochastic differential equations" => "SDEVertex.md",
>>>>>>> 0c9f02d3
		]
   	])<|MERGE_RESOLUTION|>--- conflicted
+++ resolved
@@ -23,12 +23,8 @@
     "Tutorials" => [
 		"Getting started" => "getting_started_with_network_dynamics.md",
 		"Directed and weighted graphs" => "directed_and_weighted_graphs.md",
-<<<<<<< HEAD
 		"Delay differential equations" => "getting_started_with_DDEs.md",
-=======
-		"Delay differential equations" => "DDEVertex.md",
 		"Heterogeneous systems" => "heterogeneous_system.md",
 		"Stochastic differential equations" => "SDEVertex.md",
->>>>>>> 0c9f02d3
 		]
    	])