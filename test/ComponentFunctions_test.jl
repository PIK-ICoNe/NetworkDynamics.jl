using Test
using Graphs
using NetworkDynamics
using OrdinaryDiffEq
using DelayDiffEq
using LinearAlgebra

@testset "Unique edges" begin
    N=3
    g=complete_graph(N)

    f = (e, v_s, v_d, p, t) -> begin
        e .= v_s .- v_d
        nothing
    end

    v = (dv,v,edges,p,t) -> begin
        for e in edges
            dv .+= e
        end
    end

    eundir = StaticEdge(; f=f, dim=2, coupling = :undirected)
    eundef = StaticEdge(; f=f, dim=2)
    deundef = StaticDelayEdge(;f=f, dim=2)

    mixed_edges = [eundef, eundef, deundef]

    vertex = ODEVertex(; f=v, dim=1)

    ndundir = network_dynamics(vertex,eundir, g)
    @test length(ndundir.f.unique_edges!) == 1

    ndundef = network_dynamics(vertex,eundef, g)
    @test length(ndundef.f.unique_edges!) == 1

    nddirundef = network_dynamics(vertex,eundef, SimpleDiGraph(g))
    @test length(nddirundef.f.unique_edges!) == 1

    # The wrapper created for :undefined -> :undirected reconstruction interfers with
    # uniqueness of edge functions
    ndmix = network_dynamics(vertex, mixed_edges, g)
    @test_broken length(ndmix.f.unique_edges!) == 2

    nddirmix = network_dynamics(vertex, repeat(mixed_edges,2), SimpleDiGraph(g))
    @test length(nddirmix.f.unique_edges!) == 2
end


@testset "StaticEdge constructor" begin
    f = (e, v_s, v_d, p, t) -> begin
        e .= v_s .- v_d
        nothing
    end

    @test_throws ErrorException StaticEdge(f, 1, :unspecified, [:e])

    @test_throws ErrorException StaticEdge(f, 0, :undefined, [:e])
    @test StaticEdge(f, 1, :undefined, [:e]) isa StaticEdge


    @test_throws ErrorException StaticEdge(f, 3, :fiducial, [:e, :e, :e])
    @test_throws ErrorException StaticEdge(f, 2, :fiducial, [:e])
    @test StaticEdge(f, 2, :fiducial, [:e, :e]) isa StaticEdge

    @test StaticEdge(f, 1, :undirected, [:e]) isa StaticEdge

    fundir = StaticEdge(; f=f, dim=2, coupling=:undirected)
    fanti = StaticEdge(; f=f, dim=2, coupling=:antisymmetric)
    fdir = StaticEdge(; f=f, dim=2, coupling=:directed)
    fsym = StaticEdge(; f=f, dim=2, coupling=:symmetric)
    ffid = StaticEdge(; f=f, dim=2, coupling=:fiducial)

    x = rand(2)
    y = rand(2)

    eundir = zeros(4)
    eanti  = zeros(4)
    esym   = zeros(4)
    edir   = zeros(2)
    efid   = zeros(2)

    fundir.f(eundir, x, y, nothing, nothing)
    fanti.f(eanti, x, y, nothing, nothing)
    fsym.f(esym, x, y, nothing, nothing)
    fdir.f(edir, x, y, nothing, nothing)
    ffid.f(efid, x, y, nothing, nothing)

    @test eundir == eanti
    @test eanti[1:2] == -eanti[3:4]
    @test esym[1:2] == esym[3:4]
    @test eundir[1:2] == edir
    @test edir == efid
end

@testset "StaticDelayEdge constructor" begin
<<<<<<< HEAD
    f! = (e, v_s, v_d, h_v_s, h_v_d, p, t) -> begin
        hist_v_s = h_v_s(t - 1., idxs = 1)
        hist_v_d = h_v_d(t - 1., idxs = 1)
        e[1] = hist_v_s - hist_v_d
=======
    f = (e, v_s, v_d, h_v_s, h_v_d, p, t) -> begin
        e .= h_v_s .- h_v_d
>>>>>>> e5141268
        nothing
    end

    @test_throws ErrorException StaticDelayEdge(f, 1, :unspecified, [:e])

    @test_throws ErrorException StaticDelayEdge(f, 0, :undefined, [:e])
    @test StaticDelayEdge(f, 1, :undefined, [:e]) isa StaticDelayEdge


    @test_throws ErrorException StaticDelayEdge(f, 3, :fiducial, [:e, :e, :e])
    @test_throws ErrorException StaticDelayEdge(f, 2, :fiducial, [:e])
    @test StaticDelayEdge(f, 2, :fiducial, [:e, :e]) isa StaticDelayEdge

    @test StaticDelayEdge(f, 1, :undirected, [:e]) isa StaticDelayEdge

<<<<<<< HEAD
    fundir = StaticDelayEdge(f! = f!,  dim = 2, coupling = :undirected)
    #fanti = StaticDelayEdge(f! = f!,  dim = 2, coupling = :antisymmetric)
    fdir = StaticDelayEdge(f! = f!,  dim = 2, coupling = :directed)
    #fsym = StaticDelayEdge(f! = f!,  dim = 2, coupling = :symmetric)
    ffid = StaticDelayEdge(f! = f!,  dim = 2, coupling = :fiducial)
=======
    fundir = StaticDelayEdge(; f=f, dim=2, coupling=:undirected)
    fanti = StaticDelayEdge(; f=f, dim=2, coupling=:antisymmetric)
    fdir = StaticDelayEdge(; f=f, dim=2, coupling=:directed)
    fsym = StaticDelayEdge(; f=f, dim=2, coupling=:symmetric)
    ffid = StaticDelayEdge(; f=f, dim=2, coupling=:fiducial)
>>>>>>> e5141268

    x = rand(2)
    y = rand(2)

    eundir = zeros(4)
    #eanti  = zeros(4)
    #esym   = zeros(4)
    edir   = zeros(2)
    efid   = zeros(2)

<<<<<<< HEAD
    fundir.f!(eundir, nothing, nothing, (t; idxs) -> 1., (t; idxs) -> 1., nothing, 0.)
    #fanti.f!(eanti, nothing, nothing, (p,t; idxs = nothing) -> 1., [1.], [1.], nothing, 0.)
    #fsym.f!(esym, nothing, nothing, (p,t; idxs = nothing) -> 1., [1.], [1.], nothing, 0.)
    fdir.f!(edir, nothing, nothing, (t; idxs) -> 1., (t; idxs) -> 1., nothing, 0.)
    ffid.f!(efid, nothing, nothing, (t; idxs) -> 1., (t; idxs) -> 1., nothing, 0.)
=======
    fundir.f(eundir, nothing, nothing, x, y, nothing, nothing)
    fanti.f(eanti, nothing, nothing, x, y, nothing, nothing)
    fsym.f(esym, nothing, nothing, x, y, nothing, nothing)
    fdir.f(edir, nothing, nothing, x, y, nothing, nothing)
    ffid.f(efid, nothing, nothing, x, y, nothing, nothing)
>>>>>>> e5141268

    #@test eundir == eanti
    #@test eanti[1:2] == -eanti[3:4]
    #@test esym[1:2] == esym[3:4]
    @test eundir[1:2] == edir
    @test edir == efid
end


@testset "ODEEdge constructor" begin
    f = (de, e, v_s, v_d, p, t) -> begin
        de .= v_s .- v_d
        nothing
    end
    MM = 1

    @test_throws ErrorException ODEEdge(f, 1, :unspecified, MM, [:e])
    @test_throws ErrorException ODEEdge(f, 1, :symmetric, MM, [:e])
    @test_throws ErrorException ODEEdge(f, 1, :antisymmetric, MM, [:e])
    @test_throws ErrorException ODEEdge(f, 1, :undefined, MM, [:e])

    @test ODEEdge(f, 1, :undirected, MM, [:e]) isa ODEEdge
    @test_throws ErrorException ODEEdge(f, 0, :undirected, MM, [:e])

    # MM test

    @test ODEEdge(f, 1, :undirected, 1, [:e]).mass_matrix == 1
    @test ODEEdge(f, 1, :undirected, I, [:e]).mass_matrix == I
    @test ODEEdge(f, 1, :undirected, [0.0], [:e]).mass_matrix == [0.0, 0.0]
    @test ODEEdge(f, 1, :undirected, zeros(1, 1), [:e]).mass_matrix == zeros(2, 2)

    @test_throws ErrorException ODEEdge(f, 3, :fiducial, MM, [:e, :e, :e])
    @test_throws ErrorException ODEEdge(f, 2, :fiducial, MM, [:e])
    @test ODEEdge(f, 2, :fiducial, MM, [:e, :e]) isa ODEEdge

    @test ODEEdge(f, 1, :undirected, MM, [:e]) isa ODEEdge

    fundir = ODEEdge(; f=f, dim=2, coupling=:undirected)
    fdir = ODEEdge(; f=f, dim=2, coupling=:directed)
    ffid = ODEEdge(; f=f, dim=2, coupling=:fiducial)

    x = rand(2)
    y = rand(2)

    eundir = ones(4)
    edir   = ones(2)
    efid   = ones(2)

    deundir = zeros(4)
    dedir   = zeros(2)
    defid   = zeros(2)

    fundir.f(deundir, eundir, x, y, nothing, nothing)
    fdir.f(dedir, edir, x, y, nothing, nothing)
    ffid.f(defid, efid, x, y, nothing, nothing)

    @test deundir[1:2] == -deundir[3:4]
    @test eundir[1:2] == edir
    @test edir == efid
end

@testset "Function Typology" begin
    @inline function diffusion_edge!(e, v_s, v_d, p, t)
        e .= v_s .- v_d
        nothing
    end

    @inline function diff_dyn_edge!(de, e, v_s, v_d, p, t)
        de .= e .- (v_s .- v_d)
        nothing
    end

    @inline function diffusion_vertex!(dv, v, edges, p, t)
        dv .= 0.0
        sum_coupling!(dv, edges) # Oriented sum of the incoming and outgoing edges
        nothing
    end

    @inline function diff_stat_vertex!(v, edges, p, t)
        v .= 0.0
        nothing
    end

    @inline function kuramoto_delay_edge!(e, v_s, v_d, h_v_s, h_v_d, p, t)
        e[1] = p * sin(v_s[1] - h_v_d[1])
        nothing
    end

    @inline function kuramoto_delay_vertex!(dv, v, edges, h_v, p, t)
        dv[1] = p
        for e in edges
            dv[1] -= e[1]
        end
        nothing
    end


    odevertex = ODEVertex(; f=diffusion_vertex!, dim=1)
    staticvertex = StaticVertex(; f=diff_stat_vertex!, dim=1)
    ddevertex = DDEVertex(; f=kuramoto_delay_vertex!, dim=1)

    staticedge = StaticEdge(; f=diffusion_edge!, dim=1, coupling=:antisymmetric)
    odeedge = ODEEdge(; f=diff_dyn_edge!, dim=1, coupling=:undirected)
    sdedge = StaticDelayEdge(; f=kuramoto_delay_edge!, dim=2, coupling=:undirected)


    vertex_list_1 = [odevertex for v in 1:10]
    @test eltype(vertex_list_1) == ODEVertex{typeof(diffusion_vertex!)}

    vertex_list_2 = [staticvertex for v in 1:10]
    @test eltype(vertex_list_2) <: ODEVertex

    vertex_list_3 = [ddevertex for v in 1:10]
    @test eltype(vertex_list_3) == DDEVertex{typeof(kuramoto_delay_vertex!)}

    vertex_list_4 = [v % 2 == 0 ? odevertex : staticvertex for v in 1:10]

    vertex_list_5 = Array{VertexFunction}(vertex_list_4)
    @test eltype(vertex_list_5) == VertexFunction

    vertex_list_6 = Array{ODEVertex}(vertex_list_4)
    @test eltype(vertex_list_6) == ODEVertex

    @test_throws MethodError Array{DDEVertex}(vertex_list_4) # Methods for conversion of ODEVertx to DDEVertex are deprecated

    @test_throws TypeError Array{StaticVertex}(vertex_list_4) # this should error out since StaticVertex is not a type


    edge_list_1 = [staticedge for v in 1:25]
    #@test eltype(edge_list_1) == StaticEdge{typeof(diffusion_edge!)}
    @test eltype(edge_list_1) <: StaticEdge

    edge_list_2 = [odeedge for v in 1:25]
    @test eltype(edge_list_2) <: ODEEdge

    edge_list_3 = [sdedge for v in 1:25]
    #@test eltype(edge_list_3) == StaticDelayEdge{typeof(kuramoto_delay_edge!)}
    @test eltype(edge_list_3) <: StaticDelayEdge

    edge_list_4 = [v % 2 == 0 ? odeedge : staticedge for v in 1:10]

    edge_list_5 = Array{EdgeFunction}(edge_list_4)
    @test eltype(edge_list_5) == EdgeFunction

    # To fix this, either allow undefined ODEEdges, or convert static edges earlier to directed
    # respectivel undirected
    @test_broken edge_list_6 = Array{ODEEdge}(edge_list_4)
    #@test eltype(edge_list_6) == ODEEdge

    @test_throws MethodError Array{StaticDelayEdge}(edge_list_4)

    @test_throws MethodError Array{StaticEdge}(edge_list_4) # this should error out

    # network dynamics objects
    g = barabasi_albert(10, 5)

    nd_diff_ode_static = network_dynamics(odevertex, staticedge, g)
    nd_static_ode = network_dynamics(staticvertex, odeedge, g)
    nd_dde_sd = network_dynamics(ddevertex, sdedge, g)

    @test nd_diff_ode_static isa ODEFunction
    @test nd_static_ode isa ODEFunction
    @test nd_dde_sd isa DDEFunction

    nd_1 = network_dynamics(vertex_list_1, edge_list_1, g)
    nd_2 = network_dynamics(vertex_list_2, edge_list_2, g)
    nd_3 = network_dynamics(vertex_list_3, edge_list_3, g)

    nd_4 = network_dynamics(vertex_list_1, staticedge, g)
    nd_5 = network_dynamics(odevertex, edge_list_1, g)

    @test nd_1 isa ODEFunction
    @test nd_2 isa ODEFunction
    @test nd_3 isa DDEFunction
    @test nd_4 isa ODEFunction
    @test nd_5 isa ODEFunction
end


@testset "Allocations of promoted Vertices" begin
    f = (v, edges, p, t) -> v .= pi
    osv = StaticVertex(; f=f, dim=1)
    x = [1.0]
    dx = [0.0]
    foo! = osv.f
    foo!(dx, x, nothing, nothing, nothing)
    @test (@allocated foo!(dx, x, nothing, nothing, nothing)) == 0

    g! = (e, v_s, v_d, p, t) -> e .= pi
    se = StaticEdge(; f=g!, dim=1, coupling=:undirected)
    ose = ODEEdge(se)
    e = [1.0, 1.0]
    de = [0.0, 0.0]
    bar! = ose.f
    bar!(de, e, nothing, nothing, nothing, nothing)
    @test (@allocated bar!(de, e, nothing, nothing, nothing, nothing)) == 0

end<|MERGE_RESOLUTION|>--- conflicted
+++ resolved
@@ -94,15 +94,10 @@
 end
 
 @testset "StaticDelayEdge constructor" begin
-<<<<<<< HEAD
-    f! = (e, v_s, v_d, h_v_s, h_v_d, p, t) -> begin
+    f = (e, v_s, v_d, h_v_s, h_v_d, p, t) -> begin
         hist_v_s = h_v_s(t - 1., idxs = 1)
         hist_v_d = h_v_d(t - 1., idxs = 1)
         e[1] = hist_v_s - hist_v_d
-=======
-    f = (e, v_s, v_d, h_v_s, h_v_d, p, t) -> begin
-        e .= h_v_s .- h_v_d
->>>>>>> e5141268
         nothing
     end
 
@@ -118,19 +113,11 @@
 
     @test StaticDelayEdge(f, 1, :undirected, [:e]) isa StaticDelayEdge
 
-<<<<<<< HEAD
-    fundir = StaticDelayEdge(f! = f!,  dim = 2, coupling = :undirected)
-    #fanti = StaticDelayEdge(f! = f!,  dim = 2, coupling = :antisymmetric)
-    fdir = StaticDelayEdge(f! = f!,  dim = 2, coupling = :directed)
-    #fsym = StaticDelayEdge(f! = f!,  dim = 2, coupling = :symmetric)
-    ffid = StaticDelayEdge(f! = f!,  dim = 2, coupling = :fiducial)
-=======
     fundir = StaticDelayEdge(; f=f, dim=2, coupling=:undirected)
-    fanti = StaticDelayEdge(; f=f, dim=2, coupling=:antisymmetric)
+    #fanti = StaticDelayEdge(; f=f, dim=2, coupling=:antisymmetric)
     fdir = StaticDelayEdge(; f=f, dim=2, coupling=:directed)
-    fsym = StaticDelayEdge(; f=f, dim=2, coupling=:symmetric)
+    #fsym = StaticDelayEdge(; f=f, dim=2, coupling=:symmetric)
     ffid = StaticDelayEdge(; f=f, dim=2, coupling=:fiducial)
->>>>>>> e5141268
 
     x = rand(2)
     y = rand(2)
@@ -141,19 +128,11 @@
     edir   = zeros(2)
     efid   = zeros(2)
 
-<<<<<<< HEAD
-    fundir.f!(eundir, nothing, nothing, (t; idxs) -> 1., (t; idxs) -> 1., nothing, 0.)
+    fundir.f(eundir, nothing, nothing, (t; idxs) -> 1., (t; idxs) -> 1., nothing, 0.)
     #fanti.f!(eanti, nothing, nothing, (p,t; idxs = nothing) -> 1., [1.], [1.], nothing, 0.)
     #fsym.f!(esym, nothing, nothing, (p,t; idxs = nothing) -> 1., [1.], [1.], nothing, 0.)
-    fdir.f!(edir, nothing, nothing, (t; idxs) -> 1., (t; idxs) -> 1., nothing, 0.)
-    ffid.f!(efid, nothing, nothing, (t; idxs) -> 1., (t; idxs) -> 1., nothing, 0.)
-=======
-    fundir.f(eundir, nothing, nothing, x, y, nothing, nothing)
-    fanti.f(eanti, nothing, nothing, x, y, nothing, nothing)
-    fsym.f(esym, nothing, nothing, x, y, nothing, nothing)
-    fdir.f(edir, nothing, nothing, x, y, nothing, nothing)
-    ffid.f(efid, nothing, nothing, x, y, nothing, nothing)
->>>>>>> e5141268
+    fdir.f(edir, nothing, nothing, (t; idxs) -> 1., (t; idxs) -> 1., nothing, 0.)
+    ffid.f(efid, nothing, nothing, (t; idxs) -> 1., (t; idxs) -> 1., nothing, 0.)
 
     #@test eundir == eanti
     #@test eanti[1:2] == -eanti[3:4]
