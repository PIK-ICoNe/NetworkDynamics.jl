using Test
using NetworkDynamics
using LightGraphs
using LinearAlgebra
using DifferentialEquations
using Plots

g = barabasi_albert(10,5)
g = SimpleGraph(10)
for i in 1:9
    add_edge!(g,i,i+1)
    add_edge!(g,i, mod(i+5,10))
end

L = laplacian_matrix(g)
function diff_net!(dx, x, p, t)
    dx .= - L * x
end

function vertex!(dv, v, e_s, e_d, p, t)
    dv .= 0
    for e in e_s
        dv .-= e
    end
    for e in e_d
        dv .+= e
    end
    nothing
end

function ddevertex!(dv,v,h_v,e_s,e_d,h_s,h_d,p,t)
    dv .= 0
    for h in h_s
        dv .-= h
    end
    for h in h_d
        dv .+= h
    end
end

odeedge! = (dl,l,v_s,v_d,p,t) -> dl .= 1000*(v_s - v_d - l)
staticedge! = (l,v_s,v_d,p,t) -> l .= v_s - v_d
ddeedge! = (de,e,h_e,v_s,v_d,h_s,h_d,p,t) -> de .= 1000*(v_s - v_d - e)

<<<<<<< HEAD
odevertices = [ODEVertex(f! = vertex!, dim = 1, mass_matrix = I) for v in vertices(g)]
odeedges = [ODEEdge(f! = odeedge!, dim = 1) for e in edges(g)]
staticedges = [StaticEdge(f! = staticedge!, dim = 1) for e in edges(g)]
# ddevertices = [DDEVertex(f! = ddevertex!, dim = 1, mass_matrix = I) for v in vertices(g)]
# ddeedges = [DDEEdge(f! = ddeedge!, dim = 1) for e in edges(g)]
=======
odevertices = [ODEVertex(f! = vertex!, dim = 1, mass_matrix = 1) for v in vertices(g)]
odeedges = [ODEEdge(f! = odeedge!, dim = 1) for e in edges(g)]
staticedges = [StaticEdge(f! = staticedge!, dim = 1) for e in edges(g)]
ddevertices = [DDEVertex(f! = ddevertex!, dim = 1, mass_matrix = 1) for v in vertices(g)]
ddeedges = [DDEEdge(f! = ddeedge!, dim = 1) for e in edges(g)]
>>>>>>> 7d930db6

nd_static = network_dynamics(odevertices, staticedges, g)
nd_ode = network_dynamics(odevertices, odeedges, g)
# nd_dde = network_dynamics(ddevertices,ddeedges,g)

@testset "Network dynamics function" begin
    for i in 1:10
        x = randn(10)
        dx1 = similar(x)
        dx2 = similar(x)
        nd_static(dx2,x,nothing,0.)
        diff_net!(dx1,x,nothing,0.)
        @test isapprox(dx1,dx2)
    end
end


x0 = rand(nv(g)+ne(g))

problem_static_1 = ODEProblem(nd_static, x0[1:nv(g)], (0.,2.))
problem_static_2 = ODEProblem(diff_net!,x0[1:nv(g)],(0.,2.))
solution_static_1 = solve(problem_static_1)
solution_static_2 = solve(problem_static_2)
@testset "Static solution" begin
    @test isapprox(solution_static_1.u, solution_static_2.u)
end

h0(p,t; idxs = 1:nv(g)+ne(g)) = x0

# plot(solution_static_1, legend = false, vars = 1:10)

problem_ode = ODEProblem(nd_ode, x0, (0.,2.))
solution_ode = solve(problem_ode)
# plot(solution_ode,legend = false, vars= 1:10)

# problem_dde = DDEProblem(nd_dde, x0, h0, (0.,2.))
# solution_dde = solve(problem_dde)
# plot(solution_dde,legend = false, vars = 1:10)

@testset "Check if static solution == ode solution" begin
    @test isapprox(solution_static_1[end][1:10], solution_ode[end][1:10], atol=0.001)
end

# for i in 1:10
#     @test isapprox(solution_static_1[end][i], solution_dde[end][i], atol=0.001)
# end
# end<|MERGE_RESOLUTION|>--- conflicted
+++ resolved
@@ -42,19 +42,12 @@
 staticedge! = (l,v_s,v_d,p,t) -> l .= v_s - v_d
 ddeedge! = (de,e,h_e,v_s,v_d,h_s,h_d,p,t) -> de .= 1000*(v_s - v_d - e)
 
-<<<<<<< HEAD
 odevertices = [ODEVertex(f! = vertex!, dim = 1, mass_matrix = I) for v in vertices(g)]
 odeedges = [ODEEdge(f! = odeedge!, dim = 1) for e in edges(g)]
 staticedges = [StaticEdge(f! = staticedge!, dim = 1) for e in edges(g)]
 # ddevertices = [DDEVertex(f! = ddevertex!, dim = 1, mass_matrix = I) for v in vertices(g)]
 # ddeedges = [DDEEdge(f! = ddeedge!, dim = 1) for e in edges(g)]
-=======
-odevertices = [ODEVertex(f! = vertex!, dim = 1, mass_matrix = 1) for v in vertices(g)]
-odeedges = [ODEEdge(f! = odeedge!, dim = 1) for e in edges(g)]
-staticedges = [StaticEdge(f! = staticedge!, dim = 1) for e in edges(g)]
-ddevertices = [DDEVertex(f! = ddevertex!, dim = 1, mass_matrix = 1) for v in vertices(g)]
-ddeedges = [DDEEdge(f! = ddeedge!, dim = 1) for e in edges(g)]
->>>>>>> 7d930db6
+
 
 nd_static = network_dynamics(odevertices, staticedges, g)
 nd_ode = network_dynamics(odevertices, odeedges, g)
