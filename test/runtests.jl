--- conflicted
+++ resolved
@@ -11,11 +11,8 @@
     include("inhomogeneous_test.jl")
     include("autodiff_test.jl")
     include("massmatrix_test.jl")
-<<<<<<< HEAD
     include("delay_test.jl")
-=======
 
     # utiliti testes
     include("Utilities_test.jl")
->>>>>>> e5141268
 end